--- conflicted
+++ resolved
@@ -10478,47 +10478,32 @@
         assert(p_j2k != 00);
         assert(p_manager != 00);
 
-<<<<<<< HEAD
-        opj_procedure_list_add_procedure(p_j2k->m_procedure_list,(opj_procedure)opj_j2k_init_info );
-        opj_procedure_list_add_procedure(p_j2k->m_procedure_list,(opj_procedure)opj_j2k_write_soc );
-        opj_procedure_list_add_procedure(p_j2k->m_procedure_list,(opj_procedure)opj_j2k_write_siz );
-        opj_procedure_list_add_procedure(p_j2k->m_procedure_list,(opj_procedure)opj_j2k_write_cod );
-        opj_procedure_list_add_procedure(p_j2k->m_procedure_list,(opj_procedure)opj_j2k_write_qcd );
-        opj_procedure_list_add_procedure(p_j2k->m_procedure_list,(opj_procedure)opj_j2k_write_all_coc );
-        opj_procedure_list_add_procedure(p_j2k->m_procedure_list,(opj_procedure)opj_j2k_write_all_qcc );
-	
+        if (! opj_procedure_list_add_procedure(p_j2k->m_procedure_list,(opj_procedure)opj_j2k_init_info, p_manager)) {
+                return OPJ_FALSE;
+        }
+        if (! opj_procedure_list_add_procedure(p_j2k->m_procedure_list,(opj_procedure)opj_j2k_write_soc, p_manager)) {
+                return OPJ_FALSE;
+        }
+        if (! opj_procedure_list_add_procedure(p_j2k->m_procedure_list,(opj_procedure)opj_j2k_write_siz, p_manager)) {
+                return OPJ_FALSE;
+        }
+        if (! opj_procedure_list_add_procedure(p_j2k->m_procedure_list,(opj_procedure)opj_j2k_write_cod, p_manager)) {
+                return OPJ_FALSE;
+        }
+        if (! opj_procedure_list_add_procedure(p_j2k->m_procedure_list,(opj_procedure)opj_j2k_write_qcd, p_manager)) {
+                return OPJ_FALSE;
+        }
+        if (! opj_procedure_list_add_procedure(p_j2k->m_procedure_list,(opj_procedure)opj_j2k_write_all_coc, p_manager)) {
+                return OPJ_FALSE;
+        }
+        if (! opj_procedure_list_add_procedure(p_j2k->m_procedure_list,(opj_procedure)opj_j2k_write_all_qcc, p_manager)) {
+                return OPJ_FALSE;
+        }
+
         if (OPJ_IS_CINEMA(p_j2k->m_cp.rsiz)) {
-                opj_procedure_list_add_procedure(p_j2k->m_procedure_list,(opj_procedure)opj_j2k_write_tlm );
-=======
-        if (! opj_procedure_list_add_procedure(p_j2k->m_procedure_list,(opj_procedure)opj_j2k_init_info, p_manager)) {
-                return OPJ_FALSE;
-        }
-        if (! opj_procedure_list_add_procedure(p_j2k->m_procedure_list,(opj_procedure)opj_j2k_write_soc, p_manager)) {
-                return OPJ_FALSE;
-        }
-        if (! opj_procedure_list_add_procedure(p_j2k->m_procedure_list,(opj_procedure)opj_j2k_write_siz, p_manager)) {
-                return OPJ_FALSE;
-        }
-        if (! opj_procedure_list_add_procedure(p_j2k->m_procedure_list,(opj_procedure)opj_j2k_write_cod, p_manager)) {
-                return OPJ_FALSE;
-        }
-        if (! opj_procedure_list_add_procedure(p_j2k->m_procedure_list,(opj_procedure)opj_j2k_write_qcd, p_manager)) {
-                return OPJ_FALSE;
-        }
-
-        if (OPJ_IS_CINEMA(p_j2k->m_cp.rsiz)) {
-                /* No need for COC or QCC, QCD and COD are used
-                if (! opj_procedure_list_add_procedure(p_j2k->m_procedure_list,(opj_procedure)opj_j2k_write_all_coc, p_manager)) {
-                        return OPJ_FALSE;
-                }
-                if (! opj_procedure_list_add_procedure(p_j2k->m_procedure_list,(opj_procedure)opj_j2k_write_all_qcc, p_manager)) {
-                        return OPJ_FALSE;
-                }
-                */
                 if (! opj_procedure_list_add_procedure(p_j2k->m_procedure_list,(opj_procedure)opj_j2k_write_tlm, p_manager)) {
                         return OPJ_FALSE;
                 }
->>>>>>> acbb297a
 
                 if (p_j2k->m_cp.rsiz == OPJ_PROFILE_CINEMA_4K) {
                         if (! opj_procedure_list_add_procedure(p_j2k->m_procedure_list,(opj_procedure)opj_j2k_write_poc, p_manager)) {
