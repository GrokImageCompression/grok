/*
 * The copyright in this software is being made available under the 2-clauses 
 * BSD License, included below. This software may be subject to other third 
 * party and contributor rights, including patent rights, and no such rights
 * are granted under this license.
 *
 * Copyright (c) 2015, Mathieu Malaterre <mathieu.malaterre@gmail.com>
 * Copyright (c) 2015, Matthieu Darbois
 * All rights reserved.
 *
 * Redistribution and use in source and binary forms, with or without
 * modification, are permitted provided that the following conditions
 * are met:
 * 1. Redistributions of source code must retain the above copyright
 *    notice, this list of conditions and the following disclaimer.
 * 2. Redistributions in binary form must reproduce the above copyright
 *    notice, this list of conditions and the following disclaimer in the
 *    documentation and/or other materials provided with the distribution.
 *
 * THIS SOFTWARE IS PROVIDED BY THE COPYRIGHT HOLDERS AND CONTRIBUTORS `AS IS'
 * AND ANY EXPRESS OR IMPLIED WARRANTIES, INCLUDING, BUT NOT LIMITED TO, THE
 * IMPLIED WARRANTIES OF MERCHANTABILITY AND FITNESS FOR A PARTICULAR PURPOSE
 * ARE DISCLAIMED.  IN NO EVENT SHALL THE COPYRIGHT OWNER OR CONTRIBUTORS BE
 * LIABLE FOR ANY DIRECT, INDIRECT, INCIDENTAL, SPECIAL, EXEMPLARY, OR
 * CONSEQUENTIAL DAMAGES (INCLUDING, BUT NOT LIMITED TO, PROCUREMENT OF
 * SUBSTITUTE GOODS OR SERVICES; LOSS OF USE, DATA, OR PROFITS; OR BUSINESS
 * INTERRUPTION) HOWEVER CAUSED AND ON ANY THEORY OF LIABILITY, WHETHER IN
 * CONTRACT, STRICT LIABILITY, OR TORT (INCLUDING NEGLIGENCE OR OTHERWISE)
 * ARISING IN ANY WAY OUT OF THE USE OF THIS SOFTWARE, EVEN IF ADVISED OF THE
 * POSSIBILITY OF SUCH DAMAGE.
 */
#define OPJ_SKIP_POISON
#include "opj_includes.h"

#ifndef SIZE_MAX
<<<<<<< HEAD
#define SIZE_MAX ((size_t) -1)
=======
# define SIZE_MAX ((size_t) -1)
>>>>>>> d48be27f
#endif

static INLINE void *opj_aligned_alloc_n(size_t alignment, size_t size)
{
  void* ptr;

  /* alignment shall be power of 2 */
  assert( (alignment != 0U) && ((alignment & (alignment - 1U)) == 0U));
  /* alignment shall be at least sizeof(void*) */
  assert( alignment >= sizeof(void*));

  if (size == 0U) { /* prevent implementation defined behavior of realloc */
    return NULL;
  }

#if defined(HAVE_POSIX_MEMALIGN)
  /* aligned_alloc requires c11, restrict to posix_memalign for now. Quote:
   * This function was introduced in POSIX 1003.1d. Although this function is
   * superseded by aligned_alloc, it is more portable to older POSIX systems
   * that do not support ISO C11.  */
  if (posix_memalign (&ptr, alignment, size))
  {
    ptr = NULL;
  }
  /* older linux */
#elif defined(HAVE_MEMALIGN)
  ptr = memalign( alignment, size );
/* _MSC_VER */
#elif defined(HAVE__ALIGNED_MALLOC)
  ptr = _aligned_malloc(size, alignment);
#else
  /*
   * Generic aligned malloc implementation.
<<<<<<< HEAD
   * Uses ptrdiff_t for the integer manipulation of the pointer, as
   * uintptr_t is not available in C89.
   */
  {
    ptrdiff_t mask;
    void *mem;

    /* Room for padding and extra pointer stored in front of allocated area */
    size_t overhead = (alignment - 1) + sizeof(void *);

    /* Avoid integer overflow */
    if (size > SIZE_MAX - overhead)
      return NULL;

    mem = malloc(size + overhead);
    if (!mem)
      return mem;

    mask = ~(ptrdiff_t)(alignment - 1);
    ptr = (void *) ((ptrdiff_t) (mem + overhead) & mask);
=======
   * Uses size_t offset for the integer manipulation of the pointer,
   * as uintptr_t is not available in C89 to do 
   * bitwise operations on the pointer itself.
   */
  alignment--;
  {
    size_t offset;
    OPJ_UINT8 *mem;

    /* Room for padding and extra pointer stored in front of allocated area */
    size_t overhead = alignment + sizeof(void *);
		
    /* let's be extra careful */
    assert(alignment <= (SIZE_MAX - sizeof(void *)));

    /* Avoid integer overflow */
    if (size > (SIZE_MAX - overhead)) {
      return NULL;
    }

    mem = (OPJ_UINT8*)malloc(size + overhead);
    if (mem == NULL) {
      return mem;
    }
    /* offset = ((alignment + 1U) - ((size_t)(mem + sizeof(void*)) & alignment)) & alignment; */
    /* Use the fact that alignment + 1U is a power of 2 */
    offset = ((alignment ^ ((size_t)(mem + sizeof(void*)) & alignment)) + 1U) & alignment;
    ptr = (void *)(mem + sizeof(void*) + offset);
>>>>>>> d48be27f
    ((void**) ptr)[-1] = mem;
  }
#endif
  return ptr;
}
static INLINE void *opj_aligned_realloc_n(void *ptr, size_t alignment, size_t new_size)
{
  void *r_ptr;

  /* alignment shall be power of 2 */
  assert( (alignment != 0U) && ((alignment & (alignment - 1U)) == 0U));
  /* alignment shall be at least sizeof(void*) */
  assert( alignment >= sizeof(void*));

  if (new_size == 0U) { /* prevent implementation defined behavior of realloc */
    return NULL;
  }

/* no portable aligned realloc */
#if defined(HAVE_POSIX_MEMALIGN) || defined(HAVE_MEMALIGN)
  /* glibc doc states one can mixed aligned malloc with realloc */
  r_ptr = realloc( ptr, new_size ); /* fast path */
  /* we simply use `size_t` to cast, since we are only interest in binary AND
   * operator */
  if( ((size_t)r_ptr & (alignment - 1U)) != 0U ) {
    /* this is non-trivial to implement a portable aligned realloc, so use a
     * simple approach where we do not need a function that return the size of an
     * allocated array (eg. _msize on Windows, malloc_size on MacOS,
     * malloc_usable_size on systems with glibc) */
    void *a_ptr = opj_aligned_alloc_n(alignment, new_size);
    if (a_ptr != NULL) {
      memcpy(a_ptr, r_ptr, new_size);
    }
    free( r_ptr );
    r_ptr = a_ptr;
  }
/* _MSC_VER */
#elif defined(HAVE__ALIGNED_MALLOC)
  r_ptr = _aligned_realloc( ptr, new_size, alignment );
#else
<<<<<<< HEAD
  {
    void *oldmem, *newmem;
    size_t overhead = (alignment - 1) + sizeof(void *);
    
    if (new_size == 0) {
      my_aligned_free(ptr);
      return NULL;
    }

    /* Avoid integer overflow */
    if (new_size > SIZE_MAX - overhead)
      return NULL;

    oldmem = ((void**) ptr)[-1];
    newmem = realloc(oldmem, new_size + overhead);
    if (!newmem)
      return newmem;
=======
  if (ptr == NULL) {
    return opj_aligned_alloc_n(alignment, new_size);
  }
  alignment--;
  {
    void *oldmem;
    OPJ_UINT8 *newmem;
    size_t overhead = alignment + sizeof(void *);

    /* let's be extra careful */
    assert(alignment <= (SIZE_MAX - sizeof(void *)));

    /* Avoid integer overflow */
    if (new_size > SIZE_MAX - overhead) {
      return NULL;
    }
		
    oldmem = ((void**) ptr)[-1];
    newmem = (OPJ_UINT8*)realloc(oldmem, new_size + overhead);
    if (newmem == NULL) {
      return newmem;
    }
>>>>>>> d48be27f

    if (newmem == oldmem) {
      r_ptr = ptr;
    }
    else {
<<<<<<< HEAD
      ptrdiff_t old_offset, new_offset;
      ptrdiff_t mask;

      /* realloc created a new copy, realign the copied memory block */
      old_offset = (char *) ptr - (char *) oldmem;

      mask = ~(ptrdiff_t)(alignment - 1);
      r_ptr = (void *) ((ptrdiff_t) (newmem + overhead) & mask);

      new_offset = (char *) r_ptr - (char *) newmem;

      if (new_offset != old_offset) {
	memmove((char *) newmem + new_offset, (char *) newmem + old_offset,
		      new_size);
=======
      size_t old_offset;
      size_t new_offset;

      /* realloc created a new copy, realign the copied memory block */
      old_offset = (size_t)(ptr - oldmem);

      /* offset = ((alignment + 1U) - ((size_t)(mem + sizeof(void*)) & alignment)) & alignment; */
      /* Use the fact that alignment + 1U is a power of 2 */
      new_offset  = ((alignment ^ ((size_t)(newmem + sizeof(void*)) & alignment)) + 1U) & alignment;
			new_offset += sizeof(void*);
      r_ptr = (void *)(newmem + new_offset);

      if (new_offset != old_offset) {
        memmove(newmem + new_offset, newmem + old_offset, new_size);
>>>>>>> d48be27f
      }
      ((void**) r_ptr)[-1] = newmem;
    }
  }
#endif
	return r_ptr;
}
void * opj_malloc(size_t size)
{
  if (size == 0U) { /* prevent implementation defined behavior of realloc */
    return NULL;
  }
  return malloc(size);
}
void * opj_calloc(size_t num, size_t size)
{
  if (size == 0U) { /* prevent implementation defined behavior of realloc */
    return NULL;
  }
  /* according to C89 standard, num == 0 shall return a valid pointer */
  return calloc(num, size);
}

void *opj_aligned_malloc(size_t size)
{
  return opj_aligned_alloc_n(16U, size);
}
void * opj_aligned_realloc(void *ptr, size_t size)
{
  return opj_aligned_realloc_n(ptr, 16U, size);
}

void opj_aligned_free(void* ptr)
{
#if defined(HAVE_POSIX_MEMALIGN) || defined(HAVE_MEMALIGN)
  free( ptr );
#elif defined(HAVE__ALIGNED_MALLOC)
  _aligned_free( ptr );
#else
  /* Generic implementation has malloced pointer stored in front of used area */
<<<<<<< HEAD
  if (ptr)
    free(((void**) ptr)[-1]);
=======
  if (ptr != NULL) {
    free(((void**) ptr)[-1]);
  }
>>>>>>> d48be27f
#endif
}

void * opj_realloc(void *ptr, size_t new_size)
{
  if (new_size == 0U) { /* prevent implementation defined behavior of realloc */
    return NULL;
  }
  return realloc(ptr, new_size);
}
void opj_free(void *ptr)
{
  free(ptr);
}<|MERGE_RESOLUTION|>--- conflicted
+++ resolved
@@ -33,11 +33,7 @@
 #include "opj_includes.h"
 
 #ifndef SIZE_MAX
-<<<<<<< HEAD
-#define SIZE_MAX ((size_t) -1)
-=======
 # define SIZE_MAX ((size_t) -1)
->>>>>>> d48be27f
 #endif
 
 static INLINE void *opj_aligned_alloc_n(size_t alignment, size_t size)
@@ -71,28 +67,6 @@
 #else
   /*
    * Generic aligned malloc implementation.
-<<<<<<< HEAD
-   * Uses ptrdiff_t for the integer manipulation of the pointer, as
-   * uintptr_t is not available in C89.
-   */
-  {
-    ptrdiff_t mask;
-    void *mem;
-
-    /* Room for padding and extra pointer stored in front of allocated area */
-    size_t overhead = (alignment - 1) + sizeof(void *);
-
-    /* Avoid integer overflow */
-    if (size > SIZE_MAX - overhead)
-      return NULL;
-
-    mem = malloc(size + overhead);
-    if (!mem)
-      return mem;
-
-    mask = ~(ptrdiff_t)(alignment - 1);
-    ptr = (void *) ((ptrdiff_t) (mem + overhead) & mask);
-=======
    * Uses size_t offset for the integer manipulation of the pointer,
    * as uintptr_t is not available in C89 to do 
    * bitwise operations on the pointer itself.
@@ -121,7 +95,6 @@
     /* Use the fact that alignment + 1U is a power of 2 */
     offset = ((alignment ^ ((size_t)(mem + sizeof(void*)) & alignment)) + 1U) & alignment;
     ptr = (void *)(mem + sizeof(void*) + offset);
->>>>>>> d48be27f
     ((void**) ptr)[-1] = mem;
   }
 #endif
@@ -162,25 +135,6 @@
 #elif defined(HAVE__ALIGNED_MALLOC)
   r_ptr = _aligned_realloc( ptr, new_size, alignment );
 #else
-<<<<<<< HEAD
-  {
-    void *oldmem, *newmem;
-    size_t overhead = (alignment - 1) + sizeof(void *);
-    
-    if (new_size == 0) {
-      my_aligned_free(ptr);
-      return NULL;
-    }
-
-    /* Avoid integer overflow */
-    if (new_size > SIZE_MAX - overhead)
-      return NULL;
-
-    oldmem = ((void**) ptr)[-1];
-    newmem = realloc(oldmem, new_size + overhead);
-    if (!newmem)
-      return newmem;
-=======
   if (ptr == NULL) {
     return opj_aligned_alloc_n(alignment, new_size);
   }
@@ -203,28 +157,11 @@
     if (newmem == NULL) {
       return newmem;
     }
->>>>>>> d48be27f
 
     if (newmem == oldmem) {
       r_ptr = ptr;
     }
     else {
-<<<<<<< HEAD
-      ptrdiff_t old_offset, new_offset;
-      ptrdiff_t mask;
-
-      /* realloc created a new copy, realign the copied memory block */
-      old_offset = (char *) ptr - (char *) oldmem;
-
-      mask = ~(ptrdiff_t)(alignment - 1);
-      r_ptr = (void *) ((ptrdiff_t) (newmem + overhead) & mask);
-
-      new_offset = (char *) r_ptr - (char *) newmem;
-
-      if (new_offset != old_offset) {
-	memmove((char *) newmem + new_offset, (char *) newmem + old_offset,
-		      new_size);
-=======
       size_t old_offset;
       size_t new_offset;
 
@@ -239,7 +176,6 @@
 
       if (new_offset != old_offset) {
         memmove(newmem + new_offset, newmem + old_offset, new_size);
->>>>>>> d48be27f
       }
       ((void**) r_ptr)[-1] = newmem;
     }
@@ -280,14 +216,9 @@
   _aligned_free( ptr );
 #else
   /* Generic implementation has malloced pointer stored in front of used area */
-<<<<<<< HEAD
-  if (ptr)
-    free(((void**) ptr)[-1]);
-=======
   if (ptr != NULL) {
     free(((void**) ptr)[-1]);
   }
->>>>>>> d48be27f
 #endif
 }
 
